--- conflicted
+++ resolved
@@ -11,17 +11,12 @@
 
 const SELF = ':Self';
 
-<<<<<<< HEAD
 const metaTags = {
 	':Window': true
 };
 
-const specials = {
-	script: {
-=======
 const specials = new Map( [
 	[ 'script', {
->>>>>>> e67c6b79
 		read: readScript,
 		property: 'js'
 	} ],
