import deindent from '../../utils/deindent.js';
import getBuilders from './utils/getBuilders.js';
import CodeBuilder from '../../utils/CodeBuilder.js';
import namespaces from '../../utils/namespaces.js';
import processCss from '../shared/processCss.js';
import visitors from './visitors/index.js';
import Generator from '../Generator.js';
import * as shared from '../../shared/index.js';

class DomGenerator extends Generator {
	constructor ( parsed, source, names, visitors ) {
		super( parsed, source, names, visitors );
		this.renderers = [];
		this.uses = {};

		// allow compiler to deconflict user's `import { get } from 'whatever'` and
		// Svelte's builtin `import { get, ... } from 'svelte/shared.js'`;
		this.importedNames = {};
		this.aliases = {};
	}

	addElement ( name, renderStatement, needsIdentifier = false ) {
		const isToplevel = this.current.localElementDepth === 0;
		if ( needsIdentifier || isToplevel ) {
			this.current.builders.init.addLine(
				`var ${name} = ${renderStatement};`
			);

			this.createMountStatement( name );
		} else {
			this.current.builders.init.addLine( `${this.helper( 'appendNode' )}( ${renderStatement}, ${this.current.target} );` );
		}

		if ( isToplevel ) {
			this.current.builders.detach.addLine( `${this.helper( 'detachNode' )}( ${name} );` );
		}
	}

	addRenderer ( fragment ) {
		if ( fragment.autofocus ) {
			fragment.builders.init.addLine( `${fragment.autofocus}.focus();` );
		}

		// minor hack – we need to ensure that any {{{triples}}} are detached
		// first, so we append normal detach statements to detachRaw
		fragment.builders.detachRaw.addBlock( fragment.builders.detach );

		if ( !fragment.builders.detachRaw.isEmpty() ) {
			fragment.builders.teardown.addBlock( deindent`
				if ( detach ) {
					${fragment.builders.detachRaw}
				}
			` );
		}

		const properties = new CodeBuilder();

		if ( fragment.key ) properties.addBlock( `key: key,` );

		if ( fragment.builders.mount.isEmpty() ) {
			properties.addBlock( `mount: ${this.helper( 'noop' )},` );
		} else {
			properties.addBlock( deindent`
				mount: function ( target, anchor ) {
					${fragment.builders.mount}
				},
			` );
		}

		if ( fragment.builders.update.isEmpty() ) {
			properties.addBlock( `update: ${this.helper( 'noop' )},` );
		} else {
			properties.addBlock( deindent`
				update: function ( changed, ${fragment.params.join( ', ' )} ) {
					var __tmp;

					${fragment.builders.update}
				},
			` );
		}

		if ( fragment.builders.teardown.isEmpty() ) {
			properties.addBlock( `teardown: ${this.helper( 'noop' )},` );
		} else {
			properties.addBlock( deindent`
				teardown: function ( detach ) {
					${fragment.builders.teardown}
				}
			` );
		}

		this.renderers.push( deindent`
			function ${fragment.name} ( ${fragment.params.join( ', ' )}, component${fragment.key ? `, key` : ''} ) {
				${fragment.builders.init}

				return {
					${properties}
				};
			}
		` );
	}

	createAnchor ( name ) {
		const renderStatement = `${this.helper( 'createComment' )}()`;
		this.addElement( name, renderStatement, true );
	}

	createMountStatement ( name ) {
		if ( this.current.target === 'target' ) {
			this.current.builders.mount.addLine( `${this.helper( 'insertNode' )}( ${name}, target, anchor );` );
		} else {
			this.current.builders.init.addLine( `${this.helper( 'appendNode' )}( ${name}, ${this.current.target} );` );
		}
	}

	generateBlock ( node, name ) {
		this.push({
			name,
			target: 'target',
			localElementDepth: 0,
			builders: getBuilders(),
			getUniqueName: this.getUniqueNameMaker()
		});

		// walk the children here
		node.children.forEach( node => this.visit( node ) );
		this.addRenderer( this.current );
		this.pop();

		// unset the children, to avoid them being visited again
		node.children = [];
	}

	helper ( name ) {
		this.uses[ name ] = true;

		if ( !( name in this.aliases ) ) {
			let alias = name;
			let i = 1;
			while ( alias in this.importedNames ) {
				alias = `${name}$${i++}`;
			}

			this.aliases[ name ] = alias;
		}

		return this.aliases[ name ];
	}
}

export default function dom ( parsed, source, options, names ) {
	const format = options.format || 'es';
	const name = options.name || 'SvelteComponent';

	const generator = new DomGenerator( parsed, source, names, visitors );

	const { computations, templateProperties } = generator.parseJs();

	// Remove these after version 2
	if ( templateProperties.onrender ) {
		const { key } = templateProperties.onrender;
		generator.code.overwrite( key.start, key.end, 'oncreate', true );
		templateProperties.oncreate = templateProperties.onrender;
	}

	if ( templateProperties.onteardown ) {
		const { key } = templateProperties.onteardown;
		generator.code.overwrite( key.start, key.end, 'ondestroy', true );
		templateProperties.ondestroy = templateProperties.onteardown;
	}

	generator.imports.forEach( node => {
		node.specifiers.forEach( specifier => {
			generator.importedNames[ specifier.local.name ] = true;
		});
	});

	let namespace = null;
	if ( templateProperties.namespace ) {
		const ns = templateProperties.namespace.value.value;
		namespace = namespaces[ ns ] || ns;

		// TODO remove the namespace property from the generated code, it's unused past this point
	}

	generator.push({
		name: 'renderMainFragment',
		namespace,
		target: 'target',
		localElementDepth: 0,
		key: null,

		contexts: {},
		indexes: {},

		params: [ 'root' ],
		indexNames: {},
		listNames: {},

		builders: getBuilders(),
		getUniqueName: generator.getUniqueNameMaker()
	});

	parsed.html.children.forEach( node => generator.visit( node ) );

	generator.addRenderer( generator.pop() );

	const builders = {
		main: new CodeBuilder(),
		init: new CodeBuilder(),
		_set: new CodeBuilder()
	};

	builders._set.addLine( 'var oldState = this._state;' );
	builders._set.addLine( 'this._state = Object.assign( {}, oldState, newState );' );

	if ( computations.length ) {
		const builder = new CodeBuilder();

		computations.forEach( ({ key, deps }) => {
			builder.addBlock( deindent`
				if ( isInitial || ${deps.map( dep => `( '${dep}' in newState && typeof state.${dep} === 'object' || state.${dep} !== oldState.${dep} )` ).join( ' || ' )} ) {
					state.${key} = newState.${key} = template.computed.${key}( ${deps.map( dep => `state.${dep}` ).join( ', ' )} );
				}
			` );
		});

		builders.main.addBlock( deindent`
			function applyComputations ( state, newState, oldState, isInitial ) {
				${builder}
			}
		` );

		builders._set.addLine( `applyComputations( this._state, newState, oldState, false )` );
	}

	// TODO is the `if` necessary?
	builders._set.addBlock( deindent`
		${generator.helper( 'dispatchObservers' )}( this, this._observers.pre, newState, oldState );
		if ( this._fragment ) this._fragment.update( newState, this._state );
		${generator.helper( 'dispatchObservers' )}( this, this._observers.post, newState, oldState );
	` );

	if ( parsed.js ) {
		builders.main.addBlock( `[✂${parsed.js.content.start}-${parsed.js.content.end}✂]` );
	}

	if ( parsed.css && options.css !== false ) {
		builders.main.addBlock( deindent`
			let addedCss = false;
			function addCss () {
				var style = ${generator.helper( 'createElement' )}( 'style' );
				style.textContent = ${JSON.stringify( processCss( parsed, generator.code ) )};
				${generator.helper( 'appendNode' )}( style, document.head );

				addedCss = true;
			}
		` );
	}

	let i = generator.renderers.length;
	while ( i-- ) builders.main.addBlock( generator.renderers[i] );

	builders.init.addLine( `this._torndown = false;` );

	if ( parsed.css && options.css !== false ) {
		builders.init.addLine( `if ( !addedCss ) addCss();` );
	}

	if ( generator.hasComponents ) {
		builders.init.addLine( `this._renderHooks = [];` );
	}

	if ( generator.hasComplexBindings ) {
		builders.init.addBlock( deindent`
			this._bindings = [];
			this._fragment = renderMainFragment( this._state, this );
			if ( options.target ) this._fragment.mount( options.target, null );
			while ( this._bindings.length ) this._bindings.pop()();
		` );

		builders._set.addLine( `while ( this._bindings.length ) this._bindings.pop()();` );
	} else {
		builders.init.addBlock( deindent`
			this._fragment = renderMainFragment( this._state, this );
			if ( options.target ) this._fragment.mount( options.target, null );
		` );
	}

	if ( generator.hasComponents ) {
		const statement = `this._flush();`;

		builders.init.addBlock( statement );
		builders._set.addBlock( statement );
	}

	if ( templateProperties.oncreate ) {
		builders.init.addBlock( deindent`
			if ( options._root ) {
				options._root._renderHooks.push({ fn: template.oncreate, context: this });
			} else {
				template.oncreate.call( this );
			}
		` );
	}

	const constructorBlock = new CodeBuilder();

	constructorBlock.addLine( `options = options || {};` );
	if ( generator.usesRefs ) constructorBlock.addLine( `this.refs = {};` );

	constructorBlock.addLine(
		`this._state = ${templateProperties.data ? `Object.assign( template.data(), options.data )` : `options.data || {}`};`
	);

	if ( templateProperties.computed ) {
		constructorBlock.addLine(
			`applyComputations( this._state, this._state, {}, true );`
		);
	}

	if ( options.dev ) {
		Object.keys( generator.expectedProperties ).forEach( prop => {
<<<<<<< HEAD
			constructorBlock.addLine(
				`if ( !( '${prop}' in this._state ) ) throw new Error( "Component was created without expected data property 'foo'" );`
=======
			stateBlock.addLine(
				`if ( !( '${prop}' in this._state ) ) throw new Error( "Component was created without expected data property '${prop}'" );`
>>>>>>> d076f210
			);
		});

		constructorBlock.addBlock(
			`if ( !options.target && !options._root ) throw new Error( "'target' is a required option" );`
		);
	}

	constructorBlock.addBlock( deindent`
		this._observers = {
			pre: Object.create( null ),
			post: Object.create( null )
		};

		this._handlers = Object.create( null );

		this._root = options._root;
		this._yield = options._yield;

		${builders.init}
	` );

	builders.main.addBlock( deindent`
		function ${name} ( options ) {
			${constructorBlock}
		}
	` );

	if ( templateProperties.methods ) {
		builders.main.addBlock( `${name}.prototype = template.methods;` );
	}

	const sharedPath = options.shared === true ? 'svelte/shared.js' : options.shared;

	builders.main.addBlock( sharedPath ?
		deindent`
			${name}.prototype.get = ${generator.helper( 'get' )};
			${name}.prototype.fire = ${generator.helper( 'fire' )};
			${name}.prototype.observe = ${generator.helper( 'observe' )};
			${name}.prototype.on = ${generator.helper( 'on' )};
			${name}.prototype.set = ${generator.helper( 'set' )};
			${name}.prototype._flush = ${generator.helper( '_flush' )};
		` :
		deindent`
			${name}.prototype.get = ${shared.get};

			${name}.prototype.fire = ${shared.fire};

			${name}.prototype.observe = ${shared.observe};

			${name}.prototype.on = ${shared.on};

			${name}.prototype.set = ${shared.set};

			${name}.prototype._flush = ${shared._flush};
		` );

	// TODO deprecate component.teardown()
	builders.main.addBlock( deindent`
		${name}.prototype._set = function _set ( newState ) {
			${builders._set}
		};

		${name}.prototype.teardown = ${name}.prototype.destroy = function destroy ( detach ) {
			this.fire( 'teardown' );${templateProperties.ondestroy ? `\ntemplate.ondestroy.call( this );` : ``}

			this._fragment.teardown( detach !== false );
			this._fragment = null;

			this._state = {};
			this._torndown = true;
		};
	` );

	if ( sharedPath ) {
		if ( format !== 'es' ) {
			throw new Error( `Components with shared helpers must be compiled to ES2015 modules (format: 'es')` );
		}

		const names = Object.keys( generator.uses ).map( name => {
			return name !== generator.aliases[ name ] ? `${name} as ${generator.aliases[ name ]}` : name;
		});

		builders.main.addLineAtStart(
			`import { ${names.join( ', ' )} } from ${JSON.stringify( sharedPath )}`
		);
	} else {
		builders.main.addBlock( `var ${generator.aliases.dispatchObservers} = ${shared.dispatchObservers.toString()}` );

		Object.keys( generator.uses ).forEach( key => {
			const fn = shared[ key ]; // eslint-disable-line import/namespace
			builders.main.addBlock( fn.toString() );
		});
	}

	return generator.generate( builders.main.toString(), options, { name, format } );
}<|MERGE_RESOLUTION|>--- conflicted
+++ resolved
@@ -321,13 +321,8 @@
 
 	if ( options.dev ) {
 		Object.keys( generator.expectedProperties ).forEach( prop => {
-<<<<<<< HEAD
 			constructorBlock.addLine(
-				`if ( !( '${prop}' in this._state ) ) throw new Error( "Component was created without expected data property 'foo'" );`
-=======
-			stateBlock.addLine(
 				`if ( !( '${prop}' in this._state ) ) throw new Error( "Component was created without expected data property '${prop}'" );`
->>>>>>> d076f210
 			);
 		});
 
