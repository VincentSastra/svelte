--- conflicted
+++ resolved
@@ -163,11 +163,7 @@
 		${options.dev &&
 			Array.from(generator.expectedProperties).map(
 				prop =>
-<<<<<<< HEAD
-					`if ( !( '${prop}' in this._state ) ) console.warn( "${debugName} was created without expected data property '${prop}'" );`
-=======
-					`if (!('${prop}' in this._state)) console.warn("Component was created without expected data property '${prop}'");`
->>>>>>> dc48ae63
+					`if (!('${prop}' in this._state)) console.warn("${debugName} was created without expected data property '${prop}'");`
 			)}
 		${generator.bindingGroups.length &&
 			`this._bindingGroups = [${Array(generator.bindingGroups.length).fill('[]').join(', ')}];`}
@@ -300,11 +296,7 @@
 			${name}.prototype._checkReadOnly = function _checkReadOnly(newState) {
 				${Array.from(generator.readonly).map(
 					prop =>
-<<<<<<< HEAD
-						`if ( '${prop}' in newState && !this._updatingReadonlyProperty ) throw new Error( "${debugName}: Cannot set read-only property '${prop}'" );`
-=======
-						`if ('${prop}' in newState && !this._updatingReadonlyProperty) throw new Error("Cannot set read-only property '${prop}'");`
->>>>>>> dc48ae63
+						`if ('${prop}' in newState && !this._updatingReadonlyProperty) throw new Error("${debugName}: Cannot set read-only property '${prop}'");`
 				)}
 			};
 		`}
