--- conflicted
+++ resolved
@@ -151,7 +151,7 @@
 		const current_block_type = block.getUniqueName(`current_block_type`);
 		const current_block_type_and = hasElse ? '' : `${current_block_type} && `;
 
-		this.generator.blocks.push(deindent`
+		block.builders.init.addBlock(deindent`
 			function ${select_block_type}(state) {
 				${branches
 					.map(({ condition, block }) => `${condition ? `if (${condition}) ` : ''}return ${block};`)
@@ -338,7 +338,6 @@
 		block: Block,
 		parentNode: string,
 		parentNodes: string,
-<<<<<<< HEAD
 		branch,
 		dynamic,
 		{ name, anchor, if_name }
@@ -346,28 +345,6 @@
 		block.builders.init.addBlock(deindent`
 			var ${name} = (${branch.condition}) && ${branch.block}(#component, state);
 		`);
-=======
-	node: Node,
-	branches,
-	dynamic,
-	{ name, anchor, hasElse, if_name }
-) {
-	const select_block_type = generator.getUniqueName(`select_block_type`);
-	const current_block_type = block.getUniqueName(`current_block_type`);
-	const current_block_type_and = hasElse ? '' : `${current_block_type} && `;
-
-	block.builders.init.addBlock(deindent`
-		function ${select_block_type}(state) {
-			${branches
-				.map(({ condition, block }) => `${condition ? `if (${condition}) ` : ''}return ${block};`)
-				.join('\n')}
-		}
-		var ${current_block_type} = ${select_block_type}(state);
-		var ${name} = ${current_block_type_and}${current_block_type}(#component, state);
-	`);
-
-	const mountOrIntro = branches[0].hasIntroMethod ? 'i' : 'm';
->>>>>>> 22f0ed9b
 
 		const mountOrIntro = branch.hasIntroMethod ? 'i' : 'm';
 		const initialMountNode = parentNode || '#target';
