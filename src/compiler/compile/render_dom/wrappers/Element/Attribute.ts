import Attribute from '../../../nodes/Attribute';
import Block from '../../Block';
import fix_attribute_casing from './fix_attribute_casing';
import ElementWrapper from './index';
import { stringify } from '../../../utils/stringify';
import deindent from '../../../utils/deindent';
import Expression from '../../../nodes/shared/Expression';
import Text from '../../../nodes/Text';

export default class AttributeWrapper {
	node: Attribute;
	parent: ElementWrapper;

	constructor(parent: ElementWrapper, block: Block, node: Attribute) {
		this.node = node;
		this.parent = parent;

		if (node.dependencies.size > 0) {
			parent.cannot_use_innerhtml();

			block.add_dependencies(node.dependencies);

			// special case — <option value={foo}> — see below
			if (this.parent.node.name === 'option' && node.name === 'value') {
				let select: ElementWrapper = this.parent;
				while (select && (select.node.type !== 'Element' || select.node.name !== 'select'))
					// @ts-ignore todo: doublecheck this, but looks to be correct
					select = select.parent;

				if (select && select.select_binding_dependencies) {
					select.select_binding_dependencies.forEach(prop => {
						this.node.dependencies.forEach((dependency: string) => {
							this.parent.renderer.component.indirect_dependencies.get(prop).add(dependency);
						});
					});
				}
			}
		}
	}

	render(block: Block) {
		const element = this.parent;
		const name = fix_attribute_casing(this.node.name);

		let metadata = element.node.namespace ? null : attribute_lookup[name];
		if (metadata && metadata.applies_to && !~metadata.applies_to.indexOf(element.node.name))
			metadata = null;

		const is_indirectly_bound_value =
			name === 'value' &&
			(element.node.name === 'option' || // TODO check it's actually bound
				(element.node.name === 'input' &&
					element.node.bindings.find(
						(binding) =>
							/checked|group/.test(binding.name)
					)));

		const property_name = is_indirectly_bound_value
			? '__value'
			: metadata && metadata.property_name;

		// xlink is a special case... we could maybe extend this to generic
		// namespaced attributes but I'm not sure that's applicable in
		// HTML5?
		const method = /-/.test(element.node.name)
			? '@set_custom_element_data'
			: name.slice(0, 6) === 'xlink:'
				? '@xlink_attr'
				: '@attr';

		const is_legacy_input_type = element.renderer.component.compile_options.legacy && name === 'type' && this.parent.node.name === 'input';

		const dependencies = this.node.get_dependencies();
		if (dependencies.length > 0) {
			let value;

			// TODO some of this code is repeated in Tag.ts — would be good to
			// DRY it out if that's possible without introducing crazy indirection
			if (this.node.chunks.length === 1) {
				// single {tag} — may be a non-string
				value = (this.node.chunks[0] as Expression).render(block);
			} else {
				// '{foo} {bar}' — treat as string concatenation
				const prefix = this.node.chunks[0].type === 'Text' ? '' : `"" + `;

				const text = this.node.name === 'class'
					? this.get_class_name_text()
					: this.render_chunks().join(' + ');

				value = `${prefix}${text}`;
			}

			const is_select_value_attribute =
				name === 'value' && element.node.name === 'select';

			const should_cache = (this.node.should_cache() || is_select_value_attribute);

			const last = should_cache && block.get_unique_name(
				`${element.var}_${name.replace(/[^a-zA-Z_$]/g, '_')}_value`
			);

			if (should_cache) block.add_variable(last);

			let updater;
			const init = should_cache ? `${last} = ${value}` : value;

			if (is_legacy_input_type) {
				block.builders.hydrate.add_line(
					`@set_input_type(${element.var}, ${init});`
				);
				updater = `@set_input_type(${element.var}, ${should_cache ? last : value});`;
			} else if (is_select_value_attribute) {
				// annoying special case
				const is_multiple_select = element.node.get_static_attribute_value('multiple');
				const i = block.get_unique_name('i');
				const option = block.get_unique_name('option');

				const if_statement = is_multiple_select
					? deindent`
						${option}.selected = ~${last}.indexOf(${option}.__value);`
					: deindent`
						if (${option}.__value === ${last}) {
							${option}.selected = true;
							break;
						}`;

				updater = deindent`
					for (var ${i} = 0; ${i} < ${element.var}.options.length; ${i} += 1) {
						var ${option} = ${element.var}.options[${i}];

						${if_statement}
					}
				`;

				block.builders.mount.add_block(deindent`
					${last} = ${value};
					${updater}
				`);
			} else if (property_name) {
				block.builders.hydrate.add_line(
					`${element.var}.${property_name} = ${init};`
				);
<<<<<<< HEAD
				updater = block.renderer.options.dev
					? `@prop_dev(${element.var}, "${property_name}", ${should_cache ? last : value});`
					: `${element.var}.${property_name} = ${should_cache ? last : value};`;
			} else if (is_dataset) {
				block.builders.hydrate.add_line(
					`${element.var}.dataset.${camel_case_name} = ${init};`
				);
				updater = block.renderer.options.dev
					? `@dataset_dev(${element.var}, "${camel_case_name}", ${should_cache ? last : value});`
					: `${element.var}.dataset.${camel_case_name} = ${should_cache ? last : value};`;
=======
				updater = `${element.var}.${property_name} = ${should_cache ? last : value};`;
>>>>>>> e6862162
			} else {
				block.builders.hydrate.add_line(
					`${method}(${element.var}, "${name}", ${init});`
				);
				updater = `${method}(${element.var}, "${name}", ${should_cache ? last : value});`;
			}

			const changed_check = (
				(block.has_outros ? `!#current || ` : '') +
				dependencies.map(dependency => `changed.${dependency}`).join(' || ')
			);

			const update_cached_value = `${last} !== (${last} = ${value})`;

			const condition = should_cache
				? (dependencies.length ? `(${changed_check}) && ${update_cached_value}` : update_cached_value)
				: changed_check;

			block.builders.update.add_conditional(
				condition,
				updater
			);
		} else {
			const value = this.node.get_value(block);

			const statement = (
				is_legacy_input_type
					? `@set_input_type(${element.var}, ${value});`
					: property_name
						? `${element.var}.${property_name} = ${value};`
						: `${method}(${element.var}, "${name}", ${value === true ? '""' : value});`
			);

			block.builders.hydrate.add_line(statement);

			// special case – autofocus. has to be handled in a bit of a weird way
			if (this.node.is_true && name === 'autofocus') {
				block.autofocus = element.var;
			}
		}

		if (is_indirectly_bound_value) {
			const update_value = `${element.var}.value = ${element.var}.__value;`;

			block.builders.hydrate.add_line(update_value);
			if (this.node.get_dependencies().length > 0) block.builders.update.add_line(update_value);
		}
	}

	get_class_name_text() {
		const scoped_css = this.node.chunks.some((chunk: Text) => chunk.synthetic);
		const rendered = this.render_chunks();

		if (scoped_css && rendered.length === 2) {
			// we have a situation like class={possiblyUndefined}
			rendered[0] = `@null_to_empty(${rendered[0]})`;
		}

		return rendered.join(' + ');
	}

	render_chunks() {
		return this.node.chunks.map((chunk) => {
			if (chunk.type === 'Text') {
				return stringify(chunk.data);
			}

			const rendered = chunk.render();
			return chunk.get_precedence() <= 13
				? `(${rendered})`
				: rendered;
		});
	}

	stringify() {
		if (this.node.is_true) return '';

		const value = this.node.chunks;
		if (value.length === 0) return `=""`;

		return `="${value.map(chunk => {
			return chunk.type === 'Text'
				? chunk.data.replace(/"/g, '\\"')
				: `\${${chunk.render()}}`;
		}).join('')}"`;
	}
}

// source: https://html.spec.whatwg.org/multipage/indices.html
const attribute_lookup = {
	allowfullscreen: { property_name: 'allowFullscreen', applies_to: ['iframe'] },
	allowpaymentrequest: { property_name: 'allowPaymentRequest', applies_to: ['iframe'] },
	async: { applies_to: ['script'] },
	autofocus: { applies_to: ['button', 'input', 'keygen', 'select', 'textarea'] },
	autoplay: { applies_to: ['audio', 'video'] },
	checked: { applies_to: ['input'] },
	controls: { applies_to: ['audio', 'video'] },
	default: { applies_to: ['track'] },
	defer: { applies_to: ['script'] },
	disabled: {
		applies_to: [
			'button',
			'fieldset',
			'input',
			'keygen',
			'optgroup',
			'option',
			'select',
			'textarea',
		],
	},
	formnovalidate: { property_name: 'formNoValidate', applies_to: ['button', 'input'] },
	hidden: {},
	indeterminate: { applies_to: ['input'] },
	ismap: { property_name: 'isMap', applies_to: ['img'] },
	loop: { applies_to: ['audio', 'bgsound', 'video'] },
	multiple: { applies_to: ['input', 'select'] },
	muted: { applies_to: ['audio', 'video'] },
	nomodule: { property_name: 'noModule', applies_to: ['script'] },
	novalidate: { property_name: 'noValidate', applies_to: ['form'] },
	open: { applies_to: ['details', 'dialog'] },
	playsinline: { property_name: 'playsInline', applies_to: ['video'] },
	readonly: { property_name: 'readOnly', applies_to: ['input', 'textarea'] },
	required: { applies_to: ['input', 'select', 'textarea'] },
	reversed: { applies_to: ['ol'] },
	selected: { applies_to: ['option'] },
	value: {
		applies_to: [
			'button',
			'option',
			'input',
			'li',
			'meter',
			'progress',
			'param',
			'select',
			'textarea',
		],
	},
};

Object.keys(attribute_lookup).forEach(name => {
	const metadata = attribute_lookup[name];
	if (!metadata.property_name) metadata.property_name = name;
});<|MERGE_RESOLUTION|>--- conflicted
+++ resolved
@@ -140,20 +140,9 @@
 				block.builders.hydrate.add_line(
 					`${element.var}.${property_name} = ${init};`
 				);
-<<<<<<< HEAD
 				updater = block.renderer.options.dev
 					? `@prop_dev(${element.var}, "${property_name}", ${should_cache ? last : value});`
 					: `${element.var}.${property_name} = ${should_cache ? last : value};`;
-			} else if (is_dataset) {
-				block.builders.hydrate.add_line(
-					`${element.var}.dataset.${camel_case_name} = ${init};`
-				);
-				updater = block.renderer.options.dev
-					? `@dataset_dev(${element.var}, "${camel_case_name}", ${should_cache ? last : value});`
-					: `${element.var}.dataset.${camel_case_name} = ${should_cache ? last : value};`;
-=======
-				updater = `${element.var}.${property_name} = ${should_cache ? last : value};`;
->>>>>>> e6862162
 			} else {
 				block.builders.hydrate.add_line(
 					`${method}(${element.var}, "${name}", ${init});`
