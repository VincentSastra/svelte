import { appendNode, assign, createElement, createText, detachNode, dispatchObservers, insertNode, proto, setAttribute } from "svelte/shared.js";

var template = (function () {
	return {
		data: function () {
			return { foo: 42 }
		}
	};
}());

var added_css = false;
function add_css () {
	var style = createElement( 'style' );
	style.textContent = "\n\tp[svelte-3842350206], [svelte-3842350206] p {\n\t\tcolor: red;\n\t}\n";
	appendNode( style, document.head );

	added_css = true;
}

<<<<<<< HEAD
function create_main_fragment ( state, component ) {
	var p = createElement( 'p' );
	setAttribute( p, 'svelte-3842350206', '' );
	var text_value = state.foo;
	var text = createText( text_value );
=======
function create_main_fragment ( root, component ) {
	var text_value;

	var p = createElement( 'p' );
	setAttribute( p, 'svelte-3842350206', '' );
	var text = createText( text_value = root.foo );
>>>>>>> e6278757
	appendNode( text, p );

	return {
		mount: function ( target, anchor ) {
			insertNode( p, target, anchor );
		},

		update: function ( changed, state ) {
			if ( text_value !== ( text_value = state.foo ) ) {
				text.data = text_value;
			}
		},

		destroy: function ( detach ) {
			if ( detach ) {
				detachNode( p );
			}
		}
	};
}

function SvelteComponent ( options ) {
	options = options || {};
	this._state = assign( template.data(), options.data );

	this._observers = {
		pre: Object.create( null ),
		post: Object.create( null )
	};

	this._handlers = Object.create( null );

	this._root = options._root;
	this._yield = options._yield;

	this._torndown = false;
	if ( !added_css ) add_css();

	this._fragment = create_main_fragment( this._state, this );
	if ( options.target ) this._fragment.mount( options.target, null );
}

assign( SvelteComponent.prototype, proto );

SvelteComponent.prototype._set = function _set ( newState ) {
	var oldState = this._state;
	this._state = assign( {}, oldState, newState );
	dispatchObservers( this, this._observers.pre, newState, oldState );
	if ( this._fragment ) this._fragment.update( newState, this._state );
	dispatchObservers( this, this._observers.post, newState, oldState );
};

SvelteComponent.prototype.teardown = SvelteComponent.prototype.destroy = function destroy ( detach ) {
	this.fire( 'destroy' );

	this._fragment.destroy( detach !== false );
	this._fragment = null;

	this._state = {};
	this._torndown = true;
};

export default SvelteComponent;<|MERGE_RESOLUTION|>--- conflicted
+++ resolved
@@ -17,20 +17,12 @@
 	added_css = true;
 }
 
-<<<<<<< HEAD
 function create_main_fragment ( state, component ) {
-	var p = createElement( 'p' );
-	setAttribute( p, 'svelte-3842350206', '' );
-	var text_value = state.foo;
-	var text = createText( text_value );
-=======
-function create_main_fragment ( root, component ) {
 	var text_value;
 
 	var p = createElement( 'p' );
 	setAttribute( p, 'svelte-3842350206', '' );
-	var text = createText( text_value = root.foo );
->>>>>>> e6278757
+	var text = createText( text_value = state.foo );
 	appendNode( text, p );
 
 	return {
