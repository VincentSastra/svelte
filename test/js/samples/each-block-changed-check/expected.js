--- conflicted
+++ resolved
@@ -70,7 +70,7 @@
 			},
 
 			destroy: function() {
-				destroyEach(each_blocks, false, 0);
+				destroyEach(each_blocks);
 			}
 		};
 	}
@@ -115,63 +115,10 @@
 				raw_before.insertAdjacentHTML("afterend", raw_value);
 			},
 
-<<<<<<< HEAD
 			update: function(changed, state, comments, comment, i) {
 				if ((changed.comments) && text_2_value !== (text_2_value = comment.author)) {
 					text_2.data = text_2_value;
 				}
-=======
-		destroy: function() {
-			destroyEach(each_blocks);
-		}
-	};
-}
-
-// (1:0) {{#each comments as comment, i}}
-function create_each_block(state, comments, comment, i, component) {
-	var div, strong, text, text_1, span, text_2_value = comment.author, text_2, text_3, text_4_value = state.elapsed(comment.time, state.time), text_4, text_5, text_6, raw_value = comment.html, raw_before;
-
-	return {
-		create: function() {
-			div = createElement("div");
-			strong = createElement("strong");
-			text = createText(i);
-			text_1 = createText("\n\n\t\t");
-			span = createElement("span");
-			text_2 = createText(text_2_value);
-			text_3 = createText(" wrote ");
-			text_4 = createText(text_4_value);
-			text_5 = createText(" ago:");
-			text_6 = createText("\n\n\t\t");
-			raw_before = createElement('noscript');
-			this.hydrate();
-		},
-
-		hydrate: function() {
-			div.className = "comment";
-			span.className = "meta";
-		},
-
-		mount: function(target, anchor) {
-			insertNode(div, target, anchor);
-			appendNode(strong, div);
-			appendNode(text, strong);
-			appendNode(text_1, div);
-			appendNode(span, div);
-			appendNode(text_2, span);
-			appendNode(text_3, span);
-			appendNode(text_4, span);
-			appendNode(text_5, span);
-			appendNode(text_6, div);
-			appendNode(raw_before, div);
-			raw_before.insertAdjacentHTML("afterend", raw_value);
-		},
-
-		update: function(changed, state, comments, comment, i) {
-			if ((changed.comments) && text_2_value !== (text_2_value = comment.author)) {
-				text_2.data = text_2_value;
-			}
->>>>>>> c8f094cf
 
 				if ((changed.elapsed || changed.comments || changed.time) && text_4_value !== (text_4_value = state.elapsed(comment.time, state.time))) {
 					text_4.data = text_4_value;
