import * as fs from 'fs';
import * as http from 'http';
import { rollup } from 'rollup';
import virtual from 'rollup-plugin-virtual';
import Nightmare from 'nightmare';
<<<<<<< HEAD
import { addLineNumbers, loadSvelte } from "../helpers.js";
=======
import { loadSvelte, loadConfig } from "../helpers.js";
>>>>>>> e5e69592

const page = `
<body>
	<main></main>
	<script src='/bundle.js'></script>
</body>
`;

const assert = fs.readFileSync('test/custom-elements/assert.js', 'utf-8');

describe('custom-elements', function() {
	this.timeout(10000);

	const nightmare = new Nightmare({ show: false });

	nightmare.on('console', (type, ...args) => {
		console[type](...args);
	});

	let svelte;
	let server;
	let bundle;

	before(() => {
		svelte = loadSvelte();

		return new Promise((fulfil) => {
			server = http.createServer((req, res) => {
				if (req.url === '/') {
					res.end(page);
				}

				if (req.url === '/bundle.js') {
					res.end(bundle);
				}
			});

			server.listen('6789', () => {
				fulfil();
			});
		});
	});

	after(() => {
		server.close();
	});

	fs.readdirSync('test/custom-elements/samples').forEach(dir => {
		if (dir[0] === '.') return;

		const solo = /\.solo$/.test(dir);

		(solo ? it.only : it)(dir, () => {
			const config = loadConfig(`./custom-elements/samples/${dir}/_config.js`);

			return rollup({
				input: `test/custom-elements/samples/${dir}/test.js`,
				plugins: [
					{
						transform(code, id) {
							if (id.endsWith('.html')) {
								const compiled = svelte.compile(code, {
									customElement: true,
									dev: config.dev
								});

								return {
									code: compiled.code,
									map: compiled.map
								};
							}
						}
					},

					virtual({
						assert
					})
				]
			})
				.then(bundle => bundle.generate({ format: 'iife', name: 'test' }))
				.then(generated => {
					bundle = generated.code;

					return nightmare
						.goto('http://localhost:6789')
						.evaluate(() => {
							return test(document.querySelector('main'));
						})
						.then(result => {
							if (result) console.log(result);
						})
						.catch(message => {
							console.log(addLineNumbers(bundle));
							throw new Error(message);
						});
				});


		});
	});
});<|MERGE_RESOLUTION|>--- conflicted
+++ resolved
@@ -3,11 +3,7 @@
 import { rollup } from 'rollup';
 import virtual from 'rollup-plugin-virtual';
 import Nightmare from 'nightmare';
-<<<<<<< HEAD
-import { addLineNumbers, loadSvelte } from "../helpers.js";
-=======
-import { loadSvelte, loadConfig } from "../helpers.js";
->>>>>>> e5e69592
+import { addLineNumbers, loadConfig, loadSvelte } from "../helpers.js";
 
 const page = `
 <body>
