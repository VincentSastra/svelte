import * as fleece from 'golden-fleece';

export function extract_frontmatter(markdown) {
	const match = /---\r?\n([\s\S]+?)\r?\n---/.exec(markdown);
	const frontMatter = match[1];
	const content = markdown.slice(match[0].length);

	const metadata = {};
	frontMatter.split('\n').forEach(pair => {
		const colonIndex = pair.indexOf(':');
		metadata[pair.slice(0, colonIndex).trim()] = pair
			.slice(colonIndex + 1)
			.trim();
	});

	return { metadata, content };
}

export function extract_metadata(line, lang) {
	try {
		if (lang === 'html' && line.startsWith('<!--') && line.endsWith('-->')) {
			return fleece.evaluate(line.slice(4, -3).trim());
		}

		if (
			lang === 'js' ||
			(lang === 'json' && line.startsWith('/*') && line.endsWith('*/'))
		) {
			return fleece.evaluate(line.slice(2, -2).trim());
		}
	} catch (err) {
		// TODO report these errors, don't just squelch them
		return null;
	}
}

// map lang to prism-language-attr
export const langs = {
	bash: 'bash',
	html: 'markup',
	sv: 'markup',
	js: 'javascript',
	css: 'css'
};


// links renderer
export function link_renderer (href, title, text) {
	let target_attr = '';
	let title_attr = '';

<<<<<<< HEAD
	if (href.startsWith("http")) {
=======
	if(href.startsWith("http")) {
>>>>>>> bf6bd36e
		target_attr = ' target="_blank"';
	}

	if (title !== null) {
		title_attr = ` title="${title}"`;
	}

	return `<a href="${href}"${target_attr}${title_attr}>${text}</a>`;
}<|MERGE_RESOLUTION|>--- conflicted
+++ resolved
@@ -49,11 +49,7 @@
 	let target_attr = '';
 	let title_attr = '';
 
-<<<<<<< HEAD
 	if (href.startsWith("http")) {
-=======
-	if(href.startsWith("http")) {
->>>>>>> bf6bd36e
 		target_attr = ' target="_blank"';
 	}
 
