--- conflicted
+++ resolved
@@ -28,15 +28,11 @@
 		text-align: left;
 	}
 
-<<<<<<< HEAD
 	p {
 		font-size: var(--h5);
 	}
 
 	.learn-more {
-=======
-	.box a {
->>>>>>> b3e07b10
 		position: relative;
 		text-align: right;
 		margin-top: auto;
@@ -123,37 +119,22 @@
 </style>
 
 <section class='container'>
-<<<<<<< HEAD
 	<a href="blog/write-less-code" class='box bg-prime white' style="grid-area: one">
-		<h2 style='padding:2.4rem 0 0 0'>Write less code</h2>
-=======
-	<div class='box bg-prime white' style="grid-area: one">
 		<h2>Write less code</h2>
->>>>>>> b3e07b10
 		<p>Build boilerplate-free components using languages you already know — HTML, CSS and JavaScript</p>
 
 		<a class="learn-more">learn more</a>
 	</a>
 
-<<<<<<< HEAD
 	<a href="blog/virtual-dom-is-pure-overhead" class='box bg-flash white' style="grid-area: two">
-		<h2 style='padding:2.4rem 0 0 0'>No virtual DOM</h2>
-=======
-	<div class='box bg-flash white' style="grid-area: two">
 		<h2>No virtual DOM</h2>
->>>>>>> b3e07b10
 		<p>Svelte compiles your code to tiny, framework-less vanilla JS — your app starts fast and stays fast</p>
 
 		<a class="learn-more">learn more</a>
 	</a>
 
-<<<<<<< HEAD
 	<a href="TODO-blog-post-on-reactivity" class='box bg-second white' style="grid-area: three">
-		<h2 style='padding:2.4rem 0 0 0'>Truly reactive</h2>
-=======
-	<div class='box bg-second white' style="grid-area: three">
 		<h2>Truly reactive</h2>
->>>>>>> b3e07b10
 		<p>No more complex state management libraries — Svelte brings reactivity to JavaScript itself</p>
 
 		<a class="learn-more">learn more</a>
